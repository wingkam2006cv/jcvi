pytest
biopython
matplotlib
networkx
numpy
<<<<<<< HEAD
PyYAML
=======
scipy
>>>>>>> 6026cf84
<|MERGE_RESOLUTION|>--- conflicted
+++ resolved
@@ -3,8 +3,5 @@
 matplotlib
 networkx
 numpy
-<<<<<<< HEAD
 PyYAML
-=======
-scipy
->>>>>>> 6026cf84
+scipy